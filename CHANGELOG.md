# Change Log

The version is of the bottom crate `truck-rendimpl`.

## Unreleased

<<<<<<< HEAD
- Refactor and renew test for `truck_modeling::geom_impl` by `proptest`.
=======
- Output `Shell<Point3, PolylineCurve, PolygonMesh>` to `vtu` files.
>>>>>>> cdf9c473
- Output `PolygonMesh` to `vtp` files.
- Separate features for meshalgo.
- cargo upgrade
- Remove `get_` prefix and replace `Mutex` and `Arc` more faster and compact mem.
- JS wrapper of STEP API.
- Parse `SURFACE_CURVE` (not translate to `IntersectionCurve`.
- Refactoring for `ruststep` updating.
- Parse of `PCURVE` in STEP.
- Dummy struct for STEP parse failure.
- Parse of `SURFACE_OF_LINEAR_EXTRUSION` in STEP.
- Parse of `TOROIDAL_SURFACE` in STEP.
- Parse of `B_SPLINE_SURFACE`s in STEP.
- Implement robust meshing by `SearchNearestParameter`.
- Remove invertible from tessellating traits.
- Add "periodic" identifer to `ParametricCurve` and `ParametricSurface`.
- Make struct naming canonical, resolve bump deps, remove unused deps

Step input API is W.I.P. and hidden.

- Remove recursive loop method.
- Parse STEP cylindrical surface.
- Implement `Serialize` and `Deserialize` for `stepio::r#in::alias::*`.
- Adds `SURFACE_OF_REVOLUTION` and `SPHERICAL_SURFACE` to step input.
- Fix some bugs in `step-to-obj`.
- Parse STEP topology.
- The parsing of the STEP geometry was implemented up to `BSplineSurfaceWithKnots`.

## v0.5

### Additional APIs

- derive macros for geometric traits [`truck-geoderive`](truck-geoderive)
- step output of open shell, worlds including several models, and `IntersectionCurve`
- parallel iterators for topological structures
- direct tessellation of `CompressedShell` and `CompressedSolid`
- direct serialization for topological data structures.
- cubic B-spline approximation
- `builder::try_wire_homotopy`
- `Solid::cut_face_by_edge`
- `Face::edge_iter` and `Face::vertex_iter`
- `IntersectionCurve` between `Plane`s can now be converted to `Line`.
- `Camera::ray`
- `EntryMap`

### Updated APIs

- `MeshableShape::triangulation`
- the Euler operations
- `Face::cut_by_edge`
- Refactoring `Search(Nearest)Parameter`.

### Bug fix

- The orientation of the normal of `builder::try_attach_plane`.
- `Shell::singular_vertices`
- binary STL output of `PolygonMesh`

### Internal Improvements

- Data integrity check during deserialization of `KnotVec`, `BSplineCurve`, and all structs constructed by `try_new`.
- Improve meshing algorithm by parallelization.
- Intersection curve with B-spline leader.
- Implement some geometric traits for `TrimmedCurve`, `UnitHyperbola` and `UnitParabola`.
- Use Line in modeling and simplify output shape of tsweep.

### Misc

- Make `TextureFormat` of surfaces `BrgaU8norm`.
- Add an example with several boundaries.
- Updates `wgpu` to `v0.14`
- Updates `spade` to `v2`.
- Change the profile of `truck-js` and remove dependencies to `wee_alloc`.

## v0.4

- The first version of `truck-stepio` has been released! One can output shapes modeled by `truck-modeling`.
- WGSL utility `math.wgsl` has been released! One can calculate invert matrices and rotation matrices.
- The processing related to linear algebra has been isolated from `truck-base` to [`matext4cgmath`](https://crates.io/crates/matext4cgmath).
- New mesh filter `Subdivision::loop_subdivision` was implemented in `truck-meshalgo`!
- In `truck-geotrait`, the trait `ParametricCurve` is decomposed into `ParametricCurve` and `BoundedCurve`.
- The method `swap_vertex` has been added to `WireFrameInstance`.
- Geometric traits has been derived to `Box`.
- Some specified geometries has been added for STEP I/O
- Comparing `BoundingBox` by inclusion relationship.
- In order to make meshing reproducible, we decided to implement random perturbations by means of a deterministic hash function.
- Some lints has been added.

## v0.3

- Specified surface for STEP I/O and modeling revolved sphere and cone.
  - In `truck-base`, the trait `Surface` is decomposed into `ParametricSurface`, `BoundedSurface`, `IncludeCurve` and `Invertible`.
  - In `truck-geometry`, specified surface, `Plane` and `Sphere`, and some decorators are prepared.
- STL handling module `stl` in `truck-polymesh`.
- In `truck-rendimpl`, wireframe for polygon.
  - Abort traits `Shape` and `Polygon`, and add new traits `IntoInstance` and `TryIntoInstance`.
- Applied wgpu v0.11 and made all shaders WGSL, including shaders for test. Now, all dependence on cmake has been removed!
  - The sample code `glsl-sandbox` becomes `wgsl-sandbox`. You can easily experience WGSL shading.
- Split `truck-base::geom_trait` into `truck-geotrait` and added some algorithms `algo`. Some methods in curves and surfaces were standardized.
- Added a new crate `truck-meshalgo`. Moved the polygon processing algorithm from polymesh to meshalgo.
- Added a new CAD meshing algorithm. Meshing trimmed surfaces. The same edge is made into the same polyline. A solid is made into a closed polygon.
- Added some meshing algorithms, including mesh collision.
- `ShapeInstance` has been removed. Tessellation should be done in advance by `truck-meshalgo` when drawing the modeled shape.
- `BSplineCurve<Point3>` was made to be `ParametricCurve3D`. Conflicts related to methods `subs` have been resolved.
- Added a new crate `truck-shapeops`, which provides solid boolean operator functions: `and` and `or`.
- Added a new crate `truck-js`, which provides wasm bindings of CAD APIs. (not released to crates.io)

## v0.2

### v0.2.1

- a small behavior change: [`NormalFilters::add_smooth_normals`](https://docs.rs/truck-polymesh/0.2.1/truck_polymesh/prelude/trait.NormalFilters.html#tymethod.add_smooth_normals).
- fix a bug: [`Splitting::into_components`](https://docs.rs/truck-polymesh/0.2.1/truck_polymesh/prelude/trait.Splitting.html#tymethod.into_components).
- an internal change: [`RenderID::gen`](https://docs.rs/truck-platform/0.2.1/truck_platform/struct.RenderID.html#method.gen).

### v0.2.0

- made `truck-polymesh` stable (well-tested and safety)
  - The member variables of [`PolygonMesh`](https://docs.rs/truck-polymesh/0.2.0/truck_polymesh/struct.PolygonMesh.html) becomes private.  
    - Destructive changes to the mesh are provided by [`PolygonMeshEditor`](https://docs.rs/truck-polymesh/0.2.0/truck_polymesh/polygon_mesh/struct.PolygonMeshEditor.html), which checks the regularity of the mesh at dropped time.
  - Mesh handling algorithms are now a public API.
    - The hidden structure `MeshHandler` was abolished and algorithms are managed as traits.
    - You can use them by importing [`truck_polymesh::prelude::*`](https://docs.rs/truck-polymesh/0.2.0/truck_polymesh/prelude/index.html).
- improved `truck-rendimpl` for higher performance and better usability
  - Wire frame rendering for shapes are now available.
    - One can create [`WireFrameInstance`](https://docs.rs/truck-rendimpl/0.2.0/truck_rendimpl/struct.WireFrameInstance.html) by [`InstanceCreator::create_wire_frame_instance`](https://docs.rs/truck-rendimpl/0.2.0/truck_rendimpl/struct.InstanceCreator.html#method.create_wire_frame_instance).
    - Try to run `cargo run --example wireframe`.
  - [`InstanceDescriptor`](https://docs.rs/truck-rendimpl/0.1.5/truck_rendimpl/struct.InstanceDescriptor.html) is separated into [`PolygonInstanceDescriptor`](https://docs.rs/truck-rendimpl/0.2.0/truck_rendimpl/struct.PolygonInstanceDescriptor.html) and [`ShapeInstanceDescriptor`](https://docs.rs/truck-rendimpl/0.2.0/truck_rendimpl/struct.ShapeInstanceDescriptor.html).
    - One can specify the precision of meshing faces by `ShapeInstanceDescriptor::mesh_precision`.
    - The old `InstanceDescriptor` is renamed to [`InstanceState`](https://docs.rs/truck-rendimpl/0.2.0/truck_rendimpl/struct.InstanceState.html).
    - The descriptor for wire frames is [`WireFrameInstanceDescriptor`](https://docs.rs/truck-rendimpl/0.2.0/truck_rendimpl/struct.WireFrameInstanceDescriptor.html).
  - added [`InstanceCreator`](https://docs.rs/truck-rendimpl/0.2.0/truck_rendimpl/struct.InstanceCreator.html) for generating instances.
    - `InstanceCreator` has pre-compiled shader modules as member variables.
    - [`CreateInstance`](https://docs.rs/truck-rendimpl/0.1.5/truck_rendimpl/trait.CreateInstance.html) for `Scene` is abolished.
    - `InstanceCreator` is created by [`Scene::instance_creator`](https://docs.rs/truck-rendimpl/0.2.0/truck_rendimpl/trait.CreatorCreator.html#tymethod.instance_creator).
  - Face-wise rendering of shape is abolished.
    - Now, `ShapeInstance` is one `Rendered` struct.
    - [`RenderFace`](https://docs.rs/truck-rendimpl/0.1.5/truck_rendimpl/struct.RenderFace.html) was abolished.
  - abolished implementations `Clone` for `*Instance`. Use `*Instance::clone_instance`.
  - The texture of `InstanceState` was changed `wgpu::Texture` from `image::DynamicImage`.  
  One can generate `Texture` from `DynamicImage` by [`InstanceCreator::create_texture`](https://docs.rs/truck-rendimpl/0.2.0/truck_rendimpl/struct.InstanceCreator.html#method.create_texture).
- added inherit methods of `truck_geometry::NURBSSurface` from `BSplineSurface`.
- added a feature `serde` to `cgmath` at `truck-base`.
  - remove the explicit dependency to `cgmath` from `truck-polymesh`.
  - plans to add `nalgebra` as an alternative backend (unreleased in this version).
- abolished [`truck_platform::RenderID::default`](https://docs.rs/truck-platform/0.1.0/truck_platform/struct.RenderID.html#impl-Default) and added [`RenderID::gen`](https://docs.rs/truck-platform/0.2.0/truck_platform/struct.RenderID.html#method.gen).
- added [`Error`](https://docs.rs/truck-modeling/0.2.1/truck_modeling/errors/enum.Error.html) to `truck_modeling`.
- made [`truck_topology::CompressedShell`](https://docs.rs/truck-topology/0.2.0/truck_topology/struct.CompressedShell.html) public API and added [`truck_topology::CompressedSolid`](https://docs.rs/truck-topology/0.2.0/truck_topology/struct.CompressedSolid.html).

## v0.1

### v0.1.5

- changed a behavior of [`truck_topology::try_add_boundary`](https://docs.rs/truck-topology/0.1.1/truck_topology/struct.Face.html#method.try_add_boundary) and [`truck_topology::add_boundary`](https://docs.rs/truck-topology/0.1.1/truck_topology/struct.Face.html#method.add_boundary).
  - flip the boundary over when adding a boundary to a face with a flipped orientation
  - renew the id of the face which was added boundary

### v0.1.4

- add a method: `truck_rendimpl::*Instance::clone_instance`
- `Clone::clone for *Instance` is deprecated, and will be abolished in v0.2.

### v0.1.3

- fixed two bugs
  - [`truck_modeling::builder::homotopy`](https://docs.rs/truck-modeling/0.1.3/truck_modeling/builder/fn.homotopy.html), the vertices were in the wrong order.
  - [`truck_modeling::Mapped for Shell`](https://docs.rs/truck-modeling/0.1.3/truck_modeling/topo_traits/trait.Mapped.html#impl-Mapped%3CP%2C%20C%2C%20S%3E-for-Shell%3CP%2C%20C%2C%20S%3E), the orientation of surface was wrong.

### v0.1.2

- fixed a bug: [`truck_modeling::builder::try_attach_plane`](https://docs.rs/truck-modeling/0.1.2/truck_modeling/builder/fn.try_attach_plane.html), the orientation of plane was incorrect.

### v0.1.1

- fixed a bug: [`truck_modeling::builder::rsweep`](https://docs.rs/truck-modeling/0.1.1/truck_modeling/builder/fn.rsweep.html), the boundary was incorrect.

### v0.1.0

- first version<|MERGE_RESOLUTION|>--- conflicted
+++ resolved
@@ -4,11 +4,8 @@
 
 ## Unreleased
 
-<<<<<<< HEAD
 - Refactor and renew test for `truck_modeling::geom_impl` by `proptest`.
-=======
 - Output `Shell<Point3, PolylineCurve, PolygonMesh>` to `vtu` files.
->>>>>>> cdf9c473
 - Output `PolygonMesh` to `vtp` files.
 - Separate features for meshalgo.
 - cargo upgrade
