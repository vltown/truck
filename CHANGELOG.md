--- conflicted
+++ resolved
@@ -4,12 +4,9 @@
 
 ## Unreleased
 
-<<<<<<< HEAD
 - add some specified geometries for STEP I/O
-=======
 - Derive geometric traits to `Box`.
 - Add the method `swap_vertex` to `WireFrameInstance`.
->>>>>>> abd5b442
 - In `truck-geotrait`, the trait `ParametricCurve` is decomposed into `ParametricCurve` and `BoundedCurve`.
 - In order to make meshing reproducible, we decided to implement random perturbations by means of a deterministic hash function.
 - except tags from some tests
