--- conflicted
+++ resolved
@@ -6,25 +6,15 @@
 # See more keys and their definitions at https://doc.rust-lang.org/cargo/reference/manifest.html
 
 [dependencies]
-<<<<<<< HEAD
 derive_more = "0.99.16"
-serde = { version = "1.0.123", features = ["derive"] }
-rand = "0.8.3"
-thiserror = "1.0.24"
-=======
 serde = { version = "1.0.130", features = ["derive"] }
 rand = "0.8.4"
->>>>>>> cae5cf58
+thiserror = "1.0.24"
 truck-base = { version = "0.1.1", path = "../truck-base" }
 truck-topology = { version = "0.2.0", path = "../truck-topology" }
 truck-meshalgo = { version = "0.1.0", path = "../truck-meshalgo" }
 
 [dev-dependencies]
-<<<<<<< HEAD
-rand = "0.8.3"
-truck-geometry = { version = "0.1.1", path = "../truck-geometry" }
-truck-modeling = { version = "0.2.1", path = "../truck-modeling" }
-=======
 rand = "0.8.4"
 truck-geometry = { version = "0.1.1", path = "../truck-geometry" }
->>>>>>> cae5cf58
+truck-modeling = { version = "0.2.1", path = "../truck-modeling" }