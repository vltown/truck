--- conflicted
+++ resolved
@@ -12,19 +12,11 @@
 [dependencies]
 derive_more = "0.99.17"
 rustc-hash = "1.1.0"
-<<<<<<< HEAD
-spade = "1.8.2"
+spade = "2.0.0"
 truck-base = { version = "0.4.0", path = "../truck-base" }
 truck-polymesh = { version = "0.5.0", path = "../truck-polymesh" }
 truck-geotrait = { version = "0.3.0", path = "../truck-geotrait" }
 truck-topology = { version = "0.5.0", path = "../truck-topology" }
-=======
-spade = "2.0.0"
-truck-base = { version = "0.3.0", path = "../truck-base" }
-truck-polymesh = { version = "0.4.0", path = "../truck-polymesh" }
-truck-geotrait = { version = "0.2.0", path = "../truck-geotrait" }
-truck-topology = { version = "0.4.0", path = "../truck-topology" }
->>>>>>> e950a1fe
 
 [target.'cfg(not(target_arch = "wasm32"))'.dependencies]
 rayon = "1.6.1"
