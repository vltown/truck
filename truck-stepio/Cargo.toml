[package]
name = "truck-stepio"
version = "0.2.0"
authors = ["Yoshinori Tanimura <tanimura@ricos.co.jp>"]
edition = "2021"
description = "Reads/writes STEP files from/to truck"
homepage = "https://github.com/ricosjp/truck"
repository = "https://github.com/ricosjp/truck"
license = "Apache-2.0"

keywords = ["truck", "graphics"]
categories = ["graphics"]

[dependencies]
chrono = { version = "0.4.26", features = ["wasmbind"] }
ruststep = { git = "https://github.com/ricosjp/ruststep.git" }
serde = { version = "1.0.171", features = ["derive"] }
truck-geometry = { version = "0.4.0", path = "../truck-geometry" }
truck-geotrait = { version = "0.3.0", path = "../truck-geotrait" }
truck-modeling = { version = "0.5.0", path = "../truck-modeling" }
truck-polymesh = { version = "0.5.0", path = "../truck-polymesh" }
truck-topology = { version = "0.5.0", path = "../truck-topology" }

[dev-dependencies]
derive-new = "0.5.9"
espr-derive = "0.3.0"
itertools = "0.11.0"
nom = "7.1.3"
<<<<<<< HEAD
serde_json = "1.0.100"
truck-meshalgo = { version = "0.3.0", path = "../truck-meshalgo" }
=======
serde_json = "1.0.99"
truck-meshalgo = { version = "0.3.0", path = "../truck-meshalgo" }
proptest = "1.2.0"
>>>>>>> 57788311
<|MERGE_RESOLUTION|>--- conflicted
+++ resolved
@@ -26,11 +26,6 @@
 espr-derive = "0.3.0"
 itertools = "0.11.0"
 nom = "7.1.3"
-<<<<<<< HEAD
 serde_json = "1.0.100"
 truck-meshalgo = { version = "0.3.0", path = "../truck-meshalgo" }
-=======
-serde_json = "1.0.99"
-truck-meshalgo = { version = "0.3.0", path = "../truck-meshalgo" }
-proptest = "1.2.0"
->>>>>>> 57788311
+proptest = "1.2.0"