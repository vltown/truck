--- conflicted
+++ resolved
@@ -1788,16 +1788,11 @@
                     return None;
                 }
                 let len = eidx_map.len();
-<<<<<<< HEAD
-                eidx_map.insert(idx, len);
                 let edge_curve = edge
                     .clone()
                     .into_owned(self)
                     .map_err(|e| eprintln!("{e}"))
                     .ok()?;
-=======
-                let edge_curve = edge.clone().into_owned(self).ok()?;
->>>>>>> 5ea45135
                 let curve = edge_curve.parse_curve3d().ok()?;
                 let front = if let Ref(Name::Entity(idx)) = edge.edge_start {
                     *vidx_map.get(&idx)?
