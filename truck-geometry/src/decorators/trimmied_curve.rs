--- conflicted
+++ resolved
@@ -21,14 +21,8 @@
     fn der(&self, t: f64) -> Self::Vector { self.curve.der(t) }
     #[inline(always)]
     fn der2(&self, t: f64) -> Self::Vector { self.curve.der2(t) }
-<<<<<<< HEAD
     #[inline(always)]
     fn period(&self) -> Option<f64> { self.curve.period() }
-}
-
-impl<C: ParametricCurve> BoundedCurve for TrimmedCurve<C> {
-=======
->>>>>>> 83c8bd2d
     #[inline(always)]
     fn parameter_range(&self) -> (Bound<f64>, Bound<f64>) {
         (Bound::Included(self.range.0), Bound::Included(self.range.1))
